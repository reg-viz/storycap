import { ScreenshotOptions } from '../models/options';

export const PhaseIdentity = 'chrome-screenshot';

export const PhaseTypes = {
  LAUNCH: 'LAUNCH',
  PREPARE: 'PREPARE',
  CAPTURE: 'CAPTURE',
  DONE: 'DONE'
};

const prefix = PhaseIdentity;

export const EventTypes = {
  COMPONENT_INIT: `${prefix}/component-init`,
  COMPONENT_MOUNT: `${prefix}/component-mount`,
  COMPONENT_READY: `${prefix}/component-ready`,
  COMPONENT_ERROR: `${prefix}/component-error`,
  COMPONENT_FINISH_MOUNT: `${prefix}/component-finish-mount`,
  READY: `${prefix}/ready`
};

export const defaultScreenshotOptions: ScreenshotOptions = {
  delay: 0,
  viewport: {
    width: 1024,
    height: 768,
    deviceScaleFactor: 1,
    isMobile: false,
    hasTouch: false,
    isLandscape: false
  },
  knobs: {},
<<<<<<< HEAD
  waitFor: '',
=======
  filePattern: null
>>>>>>> 1dd33a1a
};<|MERGE_RESOLUTION|>--- conflicted
+++ resolved
@@ -31,9 +31,6 @@
     isLandscape: false
   },
   knobs: {},
-<<<<<<< HEAD
-  waitFor: '',
-=======
-  filePattern: null
->>>>>>> 1dd33a1a
+  filePattern: null,
+  waitFor: ''
 };
import { EventEmitter } from "events";
import { parse } from "url";
import querystring from "querystring";
import { Viewport } from "puppeteer";
import { StoryPreviewBrowser, MetricsWatcher } from "./story-crawler";

import { ExposedWindow, MainOptions, RunMode } from "./types";
import { ScreenshotOptions, ScreenshotOptionsForApp, StrictScreenshotOptions } from "../client/types";
import { ScreenshotTimeoutError, InvalidCurrentStoryStateError } from "./errors";
import { VariantKey } from "../types";
import {
  createBaseScreenshotOptions,
  mergeScreenshotOptions,
  extractAdditionalVariantKeys,
  pickupFromVariantKey,
} from "../util/screenshot-options-helper";
import { sleep } from "../util";
const dd = require("puppeteer/DeviceDescriptors") as { name: string; viewport: Viewport }[];

function url2StoryKey(url: string) {
  const q = parse(url).query || "";
  const { id, selectedKind: kind, selectedStory: story } = querystring.parse(q);
  if (!id) {
    if (!kind || Array.isArray(kind) || !story || Array.isArray(story)) return;
    return `${kind}/${story}`;
  } else {
    if (Array.isArray(id)) return;
    return id;
  }
}

export class CapturingBrowser extends StoryPreviewBrowser {
  private currentStoryRetryCount = 0;
  private viewport?: Viewport;
  private emitter: EventEmitter;
  private readonly processedStories = new Set<string>();
  private baseScreenshotOptions: StrictScreenshotOptions;
  private currentRequestId!: string;
  private currentVariantKey: VariantKey = { isDefault: true, keys: [] };

  constructor(protected opt: MainOptions, private mode: RunMode, idx: number) {
    super(opt, idx, opt.logger);
    this.emitter = new EventEmitter();
    this.emitter.on("error", e => {
      throw e;
    });
    this.baseScreenshotOptions = createBaseScreenshotOptions(opt);
  }

  async boot() {
    await super.boot();
    await this.expose();
    await this.addStyles();
    await this.openPage(
      this.opt.serverOptions.storybookUrl + "/iframe.html?selectedKind=scszisui&selectedStory=scszisui",
    );
    await this.addStyles();
    return this;
  }

  private async addStyles() {
    if (this.opt.disableCssAnimation) {
      await this.page.addStyleTag({
        content: `
*, *::before, *::after {
  transition: none !important;
  animation: none !important;
  caret-color: transparentt !important;
}
        `,
      });
      await this.page.addScriptTag({
        content: `
const $doc = document;
const $style = $doc.createElement('style');
$style.innerHTML = "body *, body *::before, body *::after { transition: none !important; animation: none !important; caret-color: transparent !important; }";
$doc.body.appendChild($style);
        `,
      });
    }
  }

  private async expose() {
    this.page.exposeFunction("emitCatpture", (opt: any, clientStoryKey: string) =>
      this.handleOnCapture(opt, clientStoryKey),
    );
    this.page.exposeFunction("getBaseScreenshotOptions", () => this.baseScreenshotOptions);
    this.page.exposeFunction("getCurrentStoryKey", (url: string) => url2StoryKey(url));
    this.page.exposeFunction("getCurrentVariantKey", () => this.currentVariantKey);
  }

  private async handleOnCapture(opt: ScreenshotOptionsForApp, clientStoryKey: string) {
    if (!this.currentStory) {
      this.emitter.emit("error", new InvalidCurrentStoryStateError());
      return;
    }
    if (this.currentStory.id !== clientStoryKey) {
      this.debug("This options was sent from previous story", this.currentStory.id, clientStoryKey);
      return;
    }
    if (this.processedStories.has(this.currentRequestId)) {
      this.debug(
        "This story was already processed:",
        this.currentRequestId,
        this.currentStory.kind,
        this.currentStory.story,
        this.currentVariantKey,
        JSON.stringify(opt),
      );
      return;
    }
    this.processedStories.add(this.currentRequestId);
    this.debug(
      "Start to process to screenshot story:",
      this.currentRequestId,
      this.currentStory.kind,
      this.currentStory.story,
      this.currentVariantKey,
      JSON.stringify(opt),
    );
    this.emitter.emit("screenshotOptions", opt);
  }

  private async waitScreenShotOption() {
    return new Promise<ScreenshotOptions | undefined>((resolve, reject) => {
      // eslint-disable-next-line prefer-const
      let id: NodeJS.Timer;
      const cb = (opt?: ScreenshotOptions) => {
        resolve(opt);
        this.emitter.removeAllListeners();
        clearTimeout(id);
      };
      id = setTimeout(() => {
        this.emitter.removeAllListeners();
        if (!this.currentStory) {
          reject(new InvalidCurrentStoryStateError());
          return;
        }
        if (this.currentStoryRetryCount < this.opt.captureMaxRetryCount) {
          this.opt.logger.warn(
            `Capture timeout exceeded in ${this.opt.captureTimeout +
              ""} msec. Retry to screenshot this story after this sequence.`,
            this.currentStory.kind,
            this.currentStory.story,
          );
          resolve();
          return;
        }
        reject(new ScreenshotTimeoutError(this.opt.captureTimeout, this.currentStory));
      }, this.opt.captureTimeout);
      this.emitter.once("screenshotOptions", cb);
    });
  }

  private async setViewport(opt: StrictScreenshotOptions) {
    if (!this.currentStory) {
      throw new InvalidCurrentStoryStateError();
    }
    let nextViewport: Viewport;
    if (typeof opt.viewport === "string") {
      if (opt.viewport.match(/^\d+$/)) {
        nextViewport = { width: +opt.viewport, height: 600 };
      } else if (opt.viewport.match(/^\d+x\d+$/)) {
        const [w, h] = opt.viewport.split("x");
        nextViewport = { width: +w, height: +h };
      } else {
        const hit = dd.find(d => d.name === opt.viewport);
        if (!hit) {
          this.opt.logger.warn(
            `Skip screenshot for ${this.opt.logger.color.yellow(
              JSON.stringify(this.currentStory),
            )} because the viewport ${this.opt.logger.color.magenta(
              opt.viewport,
            )} is not registered in 'puppeteer/DeviceDescriptor'.`,
          );
          return false;
        }
        nextViewport = hit.viewport;
      }
    } else {
      nextViewport = opt.viewport;
    }
    if (!this.viewport || JSON.stringify(this.viewport) !== JSON.stringify(nextViewport)) {
      this.debug("Change viewport", JSON.stringify(nextViewport));
      await this.page.setViewport(nextViewport);
      this.viewport = nextViewport;
      if (this.opt.reloadAfterChangeViewport) {
        this.processedStories.delete(this.currentRequestId);
        await Promise.all([this.page.reload(), this.waitScreenShotOption()]);
      } else {
        await sleep(this.opt.viewportDelay);
      }
    }
    return true;
  }

  private async warnIfTargetElementNotFound(selector: string) {
    const targetElement = await this.page.$(selector);
    if (this.currentStory && !targetElement) {
      this.logger.warn(
        `No matched element for "${this.logger.color.yellow(selector)}" in story "${this.currentStory.id}".`,
      );
    }
  }

  private async setHover(screenshotOptions: StrictScreenshotOptions) {
    if (!screenshotOptions.hover) return;
    await this.warnIfTargetElementNotFound(screenshotOptions.hover);
    await this.page.hover(screenshotOptions.hover);
    return;
  }

  private async setFocus(screenshotOptions: StrictScreenshotOptions) {
    if (!screenshotOptions.focus) return;
    await this.warnIfTargetElementNotFound(screenshotOptions.focus);
    await this.page.focus(screenshotOptions.focus);
    return;
  }

  private async waitBrowserMetricsStable() {
    const mw = new MetricsWatcher(this.page, this.opt.metricsWatchRetryCount);
    const count = await mw.waitForStable();
    this.debug(`Retry to watch metrics ${this.opt.metricsWatchRetryCount - count} times.`);
    if (count <= 0) {
      this.opt.logger.warn(
        `Metrics is not stable while ${this.opt.metricsWatchRetryCount} times. ${this.opt.logger.color.yellow(
          JSON.stringify(this.currentStory),
        )}`,
      );
    }
  }

  async screenshot(requestId: string, variantKey: VariantKey, retryCount: number) {
    this.currentRequestId = requestId;
    this.currentVariantKey = variantKey;
    this.currentStoryRetryCount = retryCount;
    let emittedScreenshotOptions: ScreenshotOptions | undefined;
    if (this.mode === "managed") {
      emittedScreenshotOptions = await this.waitScreenShotOption();
      if (!this.currentStory) {
        throw new InvalidCurrentStoryStateError();
      }
      if (!emittedScreenshotOptions) {
        return { buffer: null, succeeded: false, variantKeysToPush: [], defaultVariantSuffix: "" };
      }
      if (emittedScreenshotOptions.skip) {
        return { buffer: null, succeeded: true, variantKeysToPush: [], defaultVariantSuffix: "" };
      }
    } else {
      emittedScreenshotOptions = pickupFromVariantKey(this.baseScreenshotOptions, this.currentVariantKey);
    }
    const mergedScreenshotOptions = mergeScreenshotOptions(this.baseScreenshotOptions, emittedScreenshotOptions);
    const changed = await this.setViewport(mergedScreenshotOptions);
<<<<<<< HEAD
    if (!changed) return { buffer: null, succeeded: true, variantKeysToPush: [] };
    await this.setHover(mergedScreenshotOptions);
    await this.setFocus(mergedScreenshotOptions);
=======
    if (!changed) return { buffer: null, succeeded: true, variantKeysToPush: [], defaultVariantSuffix: "" };
>>>>>>> 65b09eb9
    await this.waitBrowserMetricsStable();
    await this.page.evaluate(
      () => new Promise(res => (window as ExposedWindow).requestIdleCallback(() => res(), { timeout: 3000 })),
    );
    const variantKeysToPush = this.currentVariantKey.isDefault
      ? extractAdditionalVariantKeys(mergedScreenshotOptions)
      : [];
    const buffer = await this.page.screenshot({ fullPage: emittedScreenshotOptions.fullPage });
    return {
      buffer,
      succeeded: true,
      variantKeysToPush,
      defaultVariantSuffix: emittedScreenshotOptions.defaultVariantSuffix,
    };
  }
}<|MERGE_RESOLUTION|>--- conflicted
+++ resolved
@@ -251,13 +251,9 @@
     }
     const mergedScreenshotOptions = mergeScreenshotOptions(this.baseScreenshotOptions, emittedScreenshotOptions);
     const changed = await this.setViewport(mergedScreenshotOptions);
-<<<<<<< HEAD
-    if (!changed) return { buffer: null, succeeded: true, variantKeysToPush: [] };
+    if (!changed) return { buffer: null, succeeded: true, variantKeysToPush: [], defaultVariantSuffix: "" };
     await this.setHover(mergedScreenshotOptions);
     await this.setFocus(mergedScreenshotOptions);
-=======
-    if (!changed) return { buffer: null, succeeded: true, variantKeysToPush: [], defaultVariantSuffix: "" };
->>>>>>> 65b09eb9
     await this.waitBrowserMetricsStable();
     await this.page.evaluate(
       () => new Promise(res => (window as ExposedWindow).requestIdleCallback(() => res(), { timeout: 3000 })),

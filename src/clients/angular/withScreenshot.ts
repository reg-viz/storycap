import addons from '@storybook/addons';
import imagesLoaded from 'imagesloaded';
import { EventTypes } from '../../core/constants';
<<<<<<< HEAD
import { sleep, getWaitForFn, nextIdle } from '../../core/utils';
import { mergeScreenshotOptions } from '../../screenshot-options';
=======
import { sleep } from '../../core/utils';
>>>>>>> 1dd33a1a
import { PartialScreenshotOptions } from '../../models/options';
import { Story } from '../../models/story';
import { mergeScreenshotOptions } from '../../screenshot-options';
import { NgStory } from './models';

// TODO:
// According to Issue below, because Angular can not change knob from URL, we are not able to respond.
// Once Issue is resolved, knobs integration will be implemented :)
// https://github.com/storybooks/storybook/issues/3042
export const withScreenshot = (options: PartialScreenshotOptions = {}) => {
  const opts = mergeScreenshotOptions(options);

  return (getStory: (story: Story) => NgStory | NgStory) => {
    const isFuncStoryGetter = typeof getStory === 'function' || (<any>getStory).component == null;

    const wrapScreenshotHandler = (ngStory: NgStory, context: Story | null): NgStory => {
      const getContext = (component: ScreenshotWrapperComponent) =>
        component.__getStoryContext__ ? component.__getStoryContext__() : context;

      const emit = (type: string, ctx: Story) => {
        addons.getChannel().emit(type, {
          ...ctx,
          viewport: opts.viewport,
          knobs: opts.knobs,
          namespace: opts.namespace
        });
      };

      class ScreenshotWrapperComponent extends ngStory.component {
        public ngOnInit() {
          if (super.ngOnInit) {
            super.ngOnInit();
          }
          emit(EventTypes.COMPONENT_INIT, getContext(this));
        }

        public ngAfterViewInit() {
          if (super.ngAfterViewInit) {
            super.ngAfterViewInit();
          }
          const { delay, waitFor } = opts;
          emit(EventTypes.COMPONENT_MOUNT, getContext(this));
          // FIXME:
          // The "[ng-version]" selector means "Angular application root element".
          // We should use [elementRef](https://angular.io/api/core/ElementRef) to get DOM node.
          // However it's hard to override class's constructor and inject depndency on `ElementRef`.
          // Is there a better way?
          const node = document.querySelector('[ng-version]');
          if (node == null) {
            return;
          }
          imagesLoaded(node, async () => {
            await sleep(delay);
            await getWaitForFn(waitFor)();
            await nextIdle();
            emit(EventTypes.COMPONENT_READY, getContext(this));
          });
        }
      }

      if (ScreenshotWrapperComponent.prototype.__WRAPPED_WITH_SCREENSHOT__) {
        return ngStory;
      }

      ScreenshotWrapperComponent.prototype.__WRAPPED_WITH_SCREENSHOT__ = true;

      return {
        ...ngStory,
        component: ScreenshotWrapperComponent
      };
    };

    if (isFuncStoryGetter) {
      return (story: Story) => wrapScreenshotHandler(getStory(story), story);
    }

    // tslint:disable-next-line: no-any
    return wrapScreenshotHandler(<any>getStory, null);
  };
};<|MERGE_RESOLUTION|>--- conflicted
+++ resolved
@@ -1,12 +1,7 @@
 import addons from '@storybook/addons';
 import imagesLoaded from 'imagesloaded';
 import { EventTypes } from '../../core/constants';
-<<<<<<< HEAD
-import { sleep, getWaitForFn, nextIdle } from '../../core/utils';
-import { mergeScreenshotOptions } from '../../screenshot-options';
-=======
-import { sleep } from '../../core/utils';
->>>>>>> 1dd33a1a
+import { getWaitForFn, nextIdle, sleep } from '../../core/utils';
 import { PartialScreenshotOptions } from '../../models/options';
 import { Story } from '../../models/story';
 import { mergeScreenshotOptions } from '../../screenshot-options';

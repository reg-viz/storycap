{
  "name": "storycap-root",
  "private": true,
  "scripts": {
    "bootstrap": "lerna bootstrap",
    "doc:clihelp": "node scripts/cli-help.js",
    "doc:toc": "node scripts/add-toc.js",
    "doc": "yarn doc:clihelp && yarn doc:toc && prettier --write \"*.md\" \"packages/*/*.md\" --loglevel warn",
    "typedoc:build": "lerna run typedoc",
    "build:pages": "yarn typedoc:build",
    "copy:misc:storycrawler": "cpy LICENSE packages/storycrawler",
    "copy:misc:storycap": "cpy README.md CONTRIBUTING.md MIGRATION.md LICENSE packages/storycap",
    "copy:misc": "yarn copy:misc:storycrawler && yarn copy:misc:storycap",
    "build": "lerna run build && yarn doc && yarn copy:misc",
    "format": "prettier --write \"packages/**/src/**/*\" \"packages/**/samples/**/*.ts\" \"scripts/**/*\" \"*.md\" \"packages/*/*.md\"",
    "format:check": "prettier --check \"packages/**/src/**/*\" \"packages/**/samples/**/*.ts\" \"scripts/**/*\"",
    "lint": "eslint \"packages/**/src/**/*.ts\"",
    "test": "lerna run test",
    "e2e": "bash e2e.sh",
    "regression": "reg-suit run",
    "deploy:ci": "lerna run clean && yarn build && lerna publish --yes from-package",
    "deploy:manual": "lerna run clean && yarn build && lerna publish",
    "deploy:pages": "gh-pages -d dist-pages"
  },
  "repository": {
    "type": "git",
    "url": "git+https://github.com/reg-viz/storycap.git"
  },
  "husky": {
    "hooks": {
      "pre-commit": "pretty-quick --staged"
    }
  },
  "author": "tsuyoshiwada",
  "contributors": [
    "Yosuke Kurami"
  ],
  "license": "MIT",
  "bugs": {
    "url": "https://github.com/reg-viz/storycap/issues"
  },
  "homepage": "https://github.com/reg-viz/storycap#readme",
  "devDependencies": {
    "@typescript-eslint/eslint-plugin": "2.3.0",
    "@typescript-eslint/parser": "2.3.0",
    "copy-dir": "1.2.0",
    "cpy": "8.1.0",
    "cpy-cli": "2.0.0",
    "eslint": "6.8.0",
    "eslint-config-prettier": "6.11.0",
    "gh-pages": "2.2.0",
    "husky": "3.1.0",
    "lerna": "3.16.4",
    "markdown-toc": "1.2.0",
    "prettier": "1.18.2",
    "pretty-quick": "1.11.1",
    "reg-keygen-git-hash-plugin": "0.8.5",
    "reg-notify-github-plugin": "0.8.5",
<<<<<<< HEAD
    "reg-publish-s3-plugin": "0.7.25",
    "reg-suit": "0.10.0",
=======
    "reg-publish-s3-plugin": "0.9.0",
    "reg-suit": "0.8.1",
>>>>>>> b954b690
    "typescript": "3.6.3",
    "typescript-eslint-language-service": "1.4.0"
  },
  "workspaces": [
    "packages/*"
  ]
}<|MERGE_RESOLUTION|>--- conflicted
+++ resolved
@@ -56,13 +56,8 @@
     "pretty-quick": "1.11.1",
     "reg-keygen-git-hash-plugin": "0.8.5",
     "reg-notify-github-plugin": "0.8.5",
-<<<<<<< HEAD
-    "reg-publish-s3-plugin": "0.7.25",
+    "reg-publish-s3-plugin": "0.9.0",
     "reg-suit": "0.10.0",
-=======
-    "reg-publish-s3-plugin": "0.9.0",
-    "reg-suit": "0.8.1",
->>>>>>> b954b690
     "typescript": "3.6.3",
     "typescript-eslint-language-service": "1.4.0"
   },

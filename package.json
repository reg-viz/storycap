--- conflicted
+++ resolved
@@ -54,21 +54,12 @@
     "markdown-toc": "1.2.0",
     "prettier": "2.1.1",
     "pretty-quick": "2.0.1",
-<<<<<<< HEAD
     "reg-keygen-git-hash-plugin": "0.10.3",
     "reg-notify-github-plugin": "0.10.3",
     "reg-publish-s3-plugin": "0.10.3",
     "reg-suit": "0.10.3",
     "typescript": "4.0.2",
-    "typescript-eslint-language-service": "2.1.8"
-=======
-    "reg-keygen-git-hash-plugin": "0.8.5",
-    "reg-notify-github-plugin": "0.8.5",
-    "reg-publish-s3-plugin": "0.9.0",
-    "reg-suit": "0.10.0",
-    "typescript": "3.9.5",
     "typescript-eslint-language-service": "4.0.1"
->>>>>>> 98eb150f
   },
   "workspaces": [
     "packages/*"

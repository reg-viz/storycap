{
  "name": "storycrawler",
  "version": "3.0.4",
  "description": "Utilities to build Storybook crawling tools with Puppeteer",
  "main": "lib/index.js",
  "typings": "lib/index.d.ts",
  "scripts": {
    "clean": "rimraf lib",
    "build": "tsc -p tsconfig.build.json",
    "jest": "jest",
    "test": "npm run jest",
    "typedoc": "typedoc --out \"../../dist-pages/typedoc/storycrawler\" --ignoreCompilerErrors --tsconfig tsconfig.build.json src"
  },
  "repository": {
    "type": "git",
    "url": "git+https://github.com/reg-viz/storycap.git"
  },
  "author": "tsuyoshiwada",
  "contributors": [
    "Yosuke Kurami"
  ],
  "license": "MIT",
  "bugs": {
    "url": "https://github.com/reg-viz/storycap/issues"
  },
  "homepage": "https://github.com/reg-viz/storycap/packages/storycrawler",
  "files": [
    "lib",
    "CHANGELOG.md",
    "README.md",
    "LICENSE",
    "package.json"
  ],
  "keywords": [
    "storybook",
    "puppeteer",
    "chrome"
  ],
  "devDependencies": {
    "@types/jest": "26.0.23",
<<<<<<< HEAD
    "jest": "27.0.1",
    "ts-jest": "26.5.6",
=======
    "jest": "26.6.3",
    "ts-jest": "27.0.1",
>>>>>>> 8cbb184d
    "typedoc": "0.20.36",
    "typescript": "4.2.4"
  },
  "dependencies": {
    "@types/chalk": "^2.2.0",
    "@types/node": "^14.0.0",
    "@types/wait-on": "^5.0.0",
    "chalk": "^2.4.1",
    "puppeteer-core": "9.1.1",
    "wait-on": "^5.0.0"
  },
  "jest": {
    "globals": {
      "ts-jest": {
        "tsConfig": "tsconfig.build.json"
      }
    },
    "moduleFileExtensions": [
      "ts",
      "tsx",
      "js"
    ],
    "transform": {
      "^.+\\.ts$": "ts-jest"
    },
    "testMatch": [
      "**/__tests__/*.(ts|tsx)",
      "**/*.test.(ts|tsx)"
    ],
    "testPathIgnorePatterns": [
      "/node_modules/",
      "_old/.*",
      "examples/.*",
      "\\.d\\.ts$",
      "lib/.*"
    ]
  }
}<|MERGE_RESOLUTION|>--- conflicted
+++ resolved
@@ -38,13 +38,8 @@
   ],
   "devDependencies": {
     "@types/jest": "26.0.23",
-<<<<<<< HEAD
     "jest": "27.0.1",
-    "ts-jest": "26.5.6",
-=======
-    "jest": "26.6.3",
     "ts-jest": "27.0.1",
->>>>>>> 8cbb184d
     "typedoc": "0.20.36",
     "typescript": "4.2.4"
   },

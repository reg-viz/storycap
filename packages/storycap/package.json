{
  "name": "storycap",
  "version": "3.0.3",
  "description": "A Storybook addon, Save the screenshot image of your stories! via puppeteer.",
  "main": "lib/index.js",
  "typings": "lib/index.d.ts",
  "bin": {
    "storycap": "lib/node/cli.js"
  },
  "scripts": {
    "clean": "rimraf lib",
    "build": "tsc --p tsconfig.build.json && tsc -p tsconfig.client.json",
    "prepare": "yarn clean && yarn build",
    "test": "jest",
    "typedoc": "typedoc --out \"../../dist-pages/typedoc/storycap\" --ignoreCompilerErrors --tsconfig tsconfig.build.json src"
  },
  "repository": {
    "type": "git",
    "url": "git+https://github.com/reg-viz/storycap.git"
  },
  "author": "tsuyoshiwada",
  "contributors": [
    "Yosuke Kurami"
  ],
  "license": "MIT",
  "bugs": {
    "url": "https://github.com/reg-viz/storycap/issues"
  },
  "homepage": "https://github.com/reg-viz/storycap#readme",
  "files": [
    "lib",
    "assets",
    "CHANGELOG.md",
    "CONTRIBUTING.md",
    "MIGRATION.md",
    "README.md",
    "LICENSE",
    "package.json",
    "register.js"
  ],
  "keywords": [
    "storybook",
    "addon",
    "puppeteer",
    "chrome",
    "screenshot",
    "capture",
    "visual-testing",
<<<<<<< HEAD
    "storybook-addon"
=======
    "storybook-addon",
    "testing",
    "test"
>>>>>>> 61a8a0c8
  ],
  "devDependencies": {
    "@types/jest": "26.0.21",
    "jest": "26.6.3",
    "minimist": "1.2.5",
    "puppeteer": "8.0.0",
    "ts-jest": "26.5.4",
    "typedoc": "0.20.34",
    "typescript": "4.2.3"
  },
  "dependencies": {
    "@types/minimatch": "^3.0.3",
    "@types/mkdirp": "^1.0.0",
    "@types/node": "^12.6.8",
    "@types/rimraf": "^3.0.0",
    "@types/wait-on": "^5.0.0",
    "@types/yargs": "^16.0.0",
    "core-js": "^3.2.1",
    "minimatch": "^3.0.4",
    "mkdirp": "^1.0.0",
    "puppeteer-core": "8.0.0",
    "rimraf": "^3.0.0",
    "sanitize-filename": "^1.6.3",
    "storycrawler": "^3.0.3",
    "yargs": "^16.0.0"
  },
  "jest": {
    "globals": {
      "ts-jest": {
        "tsConfig": "tsconfig.build.json"
      }
    },
    "moduleFileExtensions": [
      "ts",
      "tsx",
      "js"
    ],
    "transform": {
      "^.+\\.ts$": "ts-jest"
    },
    "testMatch": [
      "**/__tests__/*.(ts|tsx)",
      "**/*.test.(ts|tsx)"
    ],
    "testPathIgnorePatterns": [
      "/node_modules/",
      "_old/.*",
      "examples/.*",
      "\\.d\\.ts$",
      "lib/.*"
    ],
    "testURL": "http://localhost"
  }
}<|MERGE_RESOLUTION|>--- conflicted
+++ resolved
@@ -46,13 +46,9 @@
     "screenshot",
     "capture",
     "visual-testing",
-<<<<<<< HEAD
-    "storybook-addon"
-=======
     "storybook-addon",
     "testing",
     "test"
->>>>>>> 61a8a0c8
   ],
   "devDependencies": {
     "@types/jest": "26.0.21",

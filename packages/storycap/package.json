{
  "name": "storycap",
  "version": "3.0.3",
  "description": "A Storybook addon, Save the screenshot image of your stories! via puppeteer.",
  "main": "lib/index.js",
  "typings": "lib/index.d.ts",
  "bin": {
    "storycap": "lib/node/cli.js"
  },
  "scripts": {
    "clean": "rimraf lib",
    "build": "tsc --p tsconfig.build.json && tsc -p tsconfig.client.json",
    "prepare": "yarn clean && yarn build",
    "test": "jest",
    "typedoc": "typedoc --out \"../../dist-pages/typedoc/storycap\" --ignoreCompilerErrors --tsconfig tsconfig.build.json src"
  },
  "repository": {
    "type": "git",
    "url": "git+https://github.com/reg-viz/storycap.git"
  },
  "author": "tsuyoshiwada",
  "contributors": [
    "Yosuke Kurami"
  ],
  "license": "MIT",
  "bugs": {
    "url": "https://github.com/reg-viz/storycap/issues"
  },
  "homepage": "https://github.com/reg-viz/storycap#readme",
  "files": [
    "lib",
    "assets",
    "CHANGELOG.md",
    "CONTRIBUTING.md",
    "MIGRATION.md",
    "README.md",
    "LICENSE",
    "package.json",
    "register.js"
  ],
  "keywords": [
    "storybook",
    "addon",
    "puppeteer",
    "chrome",
    "screenshot",
    "capture",
    "visual-testing"
  ],
  "devDependencies": {
    "@types/jest": "26.0.20",
    "jest": "26.6.3",
    "minimist": "1.2.5",
<<<<<<< HEAD
    "puppeteer": "8.0.0",
    "ts-jest": "26.5.2",
    "typedoc": "0.20.28",
=======
    "puppeteer": "5.5.0",
    "ts-jest": "26.5.3",
    "typedoc": "0.20.32",
>>>>>>> a045cc35
    "typescript": "4.2.3"
  },
  "dependencies": {
    "@types/minimatch": "^3.0.3",
    "@types/mkdirp": "^1.0.0",
    "@types/node": "^12.6.8",
    "@types/rimraf": "^3.0.0",
    "@types/wait-on": "^5.0.0",
    "@types/yargs": "^16.0.0",
    "core-js": "^3.2.1",
    "minimatch": "^3.0.4",
    "mkdirp": "^1.0.0",
    "puppeteer-core": "8.0.0",
    "rimraf": "^3.0.0",
    "sanitize-filename": "^1.6.3",
    "storycrawler": "^3.0.3",
    "yargs": "^16.0.0"
  },
  "jest": {
    "globals": {
      "ts-jest": {
        "tsConfig": "tsconfig.build.json"
      }
    },
    "moduleFileExtensions": [
      "ts",
      "tsx",
      "js"
    ],
    "transform": {
      "^.+\\.ts$": "ts-jest"
    },
    "testMatch": [
      "**/__tests__/*.(ts|tsx)",
      "**/*.test.(ts|tsx)"
    ],
    "testPathIgnorePatterns": [
      "/node_modules/",
      "_old/.*",
      "examples/.*",
      "\\.d\\.ts$",
      "lib/.*"
    ],
    "testURL": "http://localhost"
  }
}<|MERGE_RESOLUTION|>--- conflicted
+++ resolved
@@ -51,15 +51,9 @@
     "@types/jest": "26.0.20",
     "jest": "26.6.3",
     "minimist": "1.2.5",
-<<<<<<< HEAD
     "puppeteer": "8.0.0",
-    "ts-jest": "26.5.2",
-    "typedoc": "0.20.28",
-=======
-    "puppeteer": "5.5.0",
     "ts-jest": "26.5.3",
     "typedoc": "0.20.32",
->>>>>>> a045cc35
     "typescript": "4.2.3"
   },
   "dependencies": {

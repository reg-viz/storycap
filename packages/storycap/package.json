{
  "name": "storycap",
<<<<<<< HEAD
  "version": "4.0.0-alpha.1",
=======
  "version": "3.1.6",
>>>>>>> e044c075
  "description": "A Storybook addon, Save the screenshot image of your stories! via puppeteer.",
  "engines": {
    "node": "^12.20.0 || ^14.13.1 || >=16.0.0"
  },
  "main": "lib/index.js",
  "module": "lib-esm/index.js",
  "exports": {
    ".": {
      "require": "./lib/index.js",
      "browser": "./lib-esm/index.js",
      "default": "./lib/index.js"
    },
    "./register": "./register.js"
  },
  "sideEffects": [
    "./register.js",
    "./lib/client/register.js",
    "./lib-esm/client/register.js"
  ],
  "typings": "lib/index.d.ts",
  "bin": {
    "storycap": "lib/node/cli.js"
  },
  "scripts": {
    "clean": "rimraf lib lib-esm \"*.tsbuildinfo\"",
    "build": "yarn build:cjs && yarn build:esm",
    "build:cjs": "tsc --p tsconfig.build.cjs.json",
    "build:esm": "tsc --p tsconfig.build.esm.json",
    "prepare": "yarn clean && yarn build",
    "test": "jest",
    "typedoc": "typedoc --out \"../../dist-pages/typedoc/storycap\" --ignoreCompilerErrors --tsconfig tsconfig.build.json src"
  },
  "repository": {
    "type": "git",
    "url": "git+https://github.com/reg-viz/storycap.git"
  },
  "author": "tsuyoshiwada",
  "contributors": [
    "Yosuke Kurami"
  ],
  "license": "MIT",
  "bugs": {
    "url": "https://github.com/reg-viz/storycap/issues"
  },
  "homepage": "https://github.com/reg-viz/storycap#readme",
  "files": [
    "lib",
    "lib-esm",
    "assets",
    "CHANGELOG.md",
    "CONTRIBUTING.md",
    "MIGRATION.md",
    "README.md",
    "LICENSE",
    "package.json",
    "register.js"
  ],
  "keywords": [
    "storybook",
    "addon",
    "puppeteer",
    "chrome",
    "screenshot",
    "capture",
    "visual-testing",
    "storybook-addon",
    "testing",
    "test"
  ],
  "devDependencies": {
    "@types/jest": "27.4.1",
    "jest": "27.5.1",
    "minimist": "1.2.6",
    "puppeteer": "13.4.0",
    "ts-jest": "27.1.3",
    "typedoc": "0.22.13",
    "typescript": "4.6.3"
  },
  "dependencies": {
    "@types/mkdirp": "^1.0.0",
    "@types/node": "^16.0.0",
    "@types/rimraf": "^3.0.0",
    "@types/wait-on": "^5.0.0",
    "@types/yargs": "^16.0.0",
    "mkdirp": "^1.0.0",
    "nanomatch": "^1.2.13",
    "puppeteer-core": "^9.0.0",
    "rimraf": "^3.0.0",
    "sanitize-filename": "^1.6.3",
<<<<<<< HEAD
    "storycrawler": "^4.0.0-alpha.1",
=======
    "storycrawler": "^3.1.6",
>>>>>>> e044c075
    "yargs": "^16.0.0"
  },
  "jest": {
    "globals": {
      "ts-jest": {
        "diagnostics": false
      }
    },
    "moduleFileExtensions": [
      "ts",
      "tsx",
      "js"
    ],
    "transform": {
      "^.+\\.ts$": "ts-jest"
    },
    "testMatch": [
      "**/__tests__/*.(ts|tsx)",
      "**/*.test.(ts|tsx)"
    ],
    "testPathIgnorePatterns": [
      "/node_modules/",
      "_old/.*",
      "examples/.*",
      "\\.d\\.ts$",
      "lib/.*"
    ],
    "testURL": "http://localhost"
  }
}<|MERGE_RESOLUTION|>--- conflicted
+++ resolved
@@ -1,10 +1,6 @@
 {
   "name": "storycap",
-<<<<<<< HEAD
   "version": "4.0.0-alpha.1",
-=======
-  "version": "3.1.6",
->>>>>>> e044c075
   "description": "A Storybook addon, Save the screenshot image of your stories! via puppeteer.",
   "engines": {
     "node": "^12.20.0 || ^14.13.1 || >=16.0.0"
@@ -94,11 +90,7 @@
     "puppeteer-core": "^9.0.0",
     "rimraf": "^3.0.0",
     "sanitize-filename": "^1.6.3",
-<<<<<<< HEAD
     "storycrawler": "^4.0.0-alpha.1",
-=======
-    "storycrawler": "^3.1.6",
->>>>>>> e044c075
     "yargs": "^16.0.0"
   },
   "jest": {

# Storycap

[storybook]: https://github.com/storybooks/storybook
[puppeteer]: https://github.com/GoogleChrome/puppeteer

![DEMO](https://raw.githubusercontent.com/reg-viz/storycap/artwork/demo_v2.gif)

[![npm](https://img.shields.io/npm/v/storycap.svg?style=flat-square)](https://www.npmjs.com/package/storycap)

> A [Storybook][storybook] Addon, Save the screenshot image of your stories :camera: via [Puppeteer][puppeteer].

Storycap crawls your Storybook and takes screenshot images.
It is primarily responsible for image generation necessary for Visual Testing such as [reg-suit](https://github.com/reg-viz/reg-suit).

<!-- toc -->

- [Features](#features)
- [Install](#install)
- [Getting Started](#getting-started)
  - [Managed mode](#managed-mode)
    - [Setup Storybook](#setup-storybook)
    - [Setup your stories(optional)](#setup-your-storiesoptional)
    - [Run `storycap` Command](#run-storycap-command)
- [API](#api)
  - [`withScreenshot`](#withscreenshot)
  - [type `ScreenshotOptions`](#type-screenshotoptions)
  - [type `Variants`](#type-variants)
  - [type `Viewport`](#type-viewport)
  - [function `isScreenshot`](#function-isscreenshot)
- [Command Line Options](#command-line-options)
- [Multiple PNGs from 1 story](#multiple-pngs-from-1-story)
  - [Basic usage](#basic-usage)
  - [Variants composition](#variants-composition)
  - [Parallelisation across multiple computers](#parallelisation-across-multiple-computers)
- [Tips](#tips)
  - [Run with Docker](#run-with-docker)
  - [Full control the screenshot timing](#full-control-the-screenshot-timing)
- [Chromium version](#chromium-version)
- [Storybook compatibility](#storybook-compatibility)
  - [Storybook versions](#storybook-versions)
  - [UI frameworks](#ui-frameworks)
- [Migration](#migration)
- [How it works](#how-it-works)
- [Examples](#examples)
- [TODO](#todo)
- [Contributing](#contributing)
- [License](#license)

<!-- tocstop -->

## Features

- :camera: Take screenshots of each stories. via [Puppeteer][puppeteer].
- :zap: Extremely fast.
- :package: Zero configuration.
- :rocket: Provide flexible screenshot shooting options.
- :tada: Independent of any UI framework(React, Angular, Vue, etc...)

## Install

```sh
$ npm install storycap
```

Or

```sh
$ npm install storycap puppeteer
```

Installing puppeteer is optional. See [Chromium version](#chromium-version) to get more detail.

## Getting Started

Storycap runs with 2 modes. One is "simple" and another is "managed".

With the simple mode, you don't need to configure your Storybook. All you need is give Storybook's URL, such as:

```sh
$ npx storycap http://localhost:9001
```

You can launch your server via `--serverCmd` option.

```sh
$ storycap --serverCmd "start-storybook -p 9001" http://localhost:9001
```

Of course, you can use pre-built Storybook:

```sh
$ build-storybook -o dist-storybook
$ storycap --serverCmd "npx http-server dist-storybook -p 9001" http://localhost:9001
```

Also, Storycap can crawls built and hosted Storybook pages:

```sh
$ storycap https://next--storybookjs.netlify.app/vue-kitchen-sink/
```

### Managed mode

#### Setup Storybook

If you want to control how stories are captured (timing or size or etc...), use managed mode.

First, add `storycap` to your Storybook config file:

```js
/* .storybook/main.js */

module.exports = {
  stories: ['../src/**/*.stories.@(js|mdx)'],
  addons: [
    '@storybook/addon-actions',
    '@storybook/addon-links',
    'storycap', // <-- Add storycap
  ],
};
```

Next, use `withScreenshot` decorator to tell how Storycap captures your stories.

```js
/* .storybook/preview.js */

import { withScreenshot } from 'storycap';

export const decorators = [
  withScreenshot, // Registration the decorator is required
];

export const parameters = {
  // Global parameter is optional.
  screenshot: {
    // Put global screenshot parameters(e.g. viewport)
  },
};
```

**Note:** You can set configuration of screenshot with `addParameters` and `screenshot` key.

**Note:** Storycap also supports notation of legacy Storybook decorator such as `addDecorator(withScreenshot({/* some options */})`. But using decorator as function is deprecated and not recommended. See [Storybook's migration guide](https://github.com/storybookjs/storybook/blob/next/MIGRATION.md#options-addon-deprecated) if you want more details.

#### Setup your stories(optional)

And you can overwrite the global screenshot options in specific stories file via `parameters`.

```js
import React from 'react';
import MyComponent from './MyComponent';

export default {
  title: 'MyComponent',
  parameters: {
    screenshot: {
      delay: 200,
    },
  },
};

export const normal = () => <MyComponent />;
export const small = () => <MyComponent text="small" />;
small.story = {
  parameters: {
    screenshot: {
      viewport: 'iPhone 5',
    },
  },
};
```

Of course Storycap works well with CSF 3.0 notation.

```js
import React from 'react';
import MyComponent from './MyComponent';

export default {
  title: 'MyComponent',
  component: MyComponent,
  parameters: {
    screenshot: {
      delay: 200,
    },
  },
};

export const Normal = {};

export const Small = {
  args: {
    text: 'small',
  },
  parameters: {
    screenshot: {
      viewport: 'iPhone 5',
    },
  },
};
```

#### Run `storycap` Command

```sh
$ npx start-storybook -p 9009
$ npx storycap http://localhost:9009
```

Or you can exec with one-liner via `--serverCmd` option:

```sh
$ npx storycap http://localhost:9009 --serverCmd "start-storybook -p 9009"
```

## API

### `withScreenshot`

```typescript
withScreenshot(opt?: ScreenshotOptions): Function;
```

A Storybook decorator to notify Storycap to captures stories.

**Note:** Using `withScreenshot` as function is deprecated. Use `addParameters` if you give screenshot options.

### type `ScreenshotOptions`

`ScreenshotOptions` object is available as the value of the key `screenshot` of `addParameters` argument or `withScreenshot` argument.

```ts
interface ScreenshotOptions {
  delay?: number;                           // default 0 msec
  waitAssets?: boolean;                     // default true
  waitFor?: string | () => Promise<void>;   // default ""
  fullPage?: boolean;                       // default true
  hover?: string;                           // default ""
  focus?: string;                           // default ""
  click?: string;                           // default ""
  skip?: boolean;                           // default false
  viewport?: Viewport;
  viewports?: string[] | { [variantName]: Viewport };
  variants?: Variants;
  waitImages?: boolean;                     // default true
  omitBackground?: boolean;                 // default false
  captureBeyondViewport?: boolean;          // default true
}
```

- `delay`: Waiting time [msec] before capturing.
- `waitAssets`: If set true, Storycap waits until all resources requested by the story, such as `<img>` or CSS background images, are finished.
- `waitFor` : If you set a function to return `Promise`, Storycap waits the promise is resolved. You can also set a name of global function that returns `Promise`.
- `fullPage`: If set true, Storycap captures the entire page of stories.
- `focus`: If set a valid CSS selector string, Storycap captures after focusing the element matched by the selector.
- `hover`: If set a valid CSS selector string, Storycap captures after hovering the element matched by the selector.
- `click`: If set a valid CSS selector string, Storycap captures after clicking the element matched by the selector.
- `skip`: If set true, Storycap cancels capturing corresponding stories.
- `viewport`, `viewports`: See type `Viewport` section below.
- `variants`: See type `Variants` section below.
- `waitImages`: Deprecated. Use `waitAssets`. If set true, Storycap waits until `<img>` in the story are loaded.
- `omitBackground`: If set true, Storycap omits the background of the page allowing for transparent screenshots. Note the storybook theme will need to be transparent as well.
- `captureBeyondViewport`: If set true, Storycap captures screenshot beyond the viewport. See also [Puppeteer API docs](https://github.com/puppeteer/puppeteer/blob/v13.1.3/docs/api.md#pagescreenshotoptions).

### type `Variants`

`Variants` is used to generate [multiple PNGs from 1 story](#multiple-pngs-from-1-story).

```ts
type Variants = {
  [variantName: string]: {
    extends?: string | string[]; // default: ""
    delay?: number;
    waitAssets?: boolean;
    waitFor?: string | () => Promise<void>;
    fullPage?: boolean;
    hover?: string;
    focus?: string;
    click?: string;
    skip?: boolean;
    viewport?: Viewport;
    waitImages?: boolean;
    omitBackground?: boolean;
    captureBeyondViewport?: boolean;
  };
};
```

- `extends`: If set other variant's name(or an array of names of them), this variant extends the other variant options. And this variant generates a PNG file with suffix such as `_${parentVariantName}_${thisVariantName}`.

### type `Viewport`

`Viewport` is compatible for [Puppeteer viewport interface](https://github.com/GoogleChrome/puppeteer/blob/master/docs/api.md#pagesetviewportviewport).

```ts
type Viewport =
  | string
  | {
      width: number; // default: 800
      height: number; // default: 600
      deviceScaleFactor: ?number; // default: 1,
      isMobile?: boolean; // default: false,
      hasTouch?: boolean; // default: false,
      isLandscape?: boolean; // default: false,
    };
```

**Note:** You should choose a valid [device name](https://github.com/puppeteer/puppeteer/blob/main/src/common/DeviceDescriptors.ts) if set string.

`Viewport` values are available in `viewports` field such as:

```js
addParameters({
  screenshot: {
    viewports: {
      large: {
        width: 1024,
        height: 768,
      },
      small: {
        width: 375,
        height: 668,
      },
      xsmall: {
        width: 320,
        height: 568,
      },
    },
  },
});
```

### function `isScreenshot`

```typescript
function isScreenshot(): boolean;
```

Returns whether current process runs in Storycap browser. It's useful to change your stories' behavior only in Storycap (e.g. disable JavaScript animation).

## Command Line Options

<!-- inject:clihelp -->

```txt
usage: storycap [options] storybook_url

Options:
      --help                       Show help                                                                   [boolean]
      --version                    Show version number                                                         [boolean]
  -o, --outDir                     Output directory.                               [string] [default: "__screenshots__"]
  -p, --parallel                   Number of browsers to screenshot.                               [number] [default: 4]
  -f, --flat                       Flatten output filename.                                   [boolean] [default: false]
  -i, --include                    Including stories name rule.                                    [array] [default: []]
  -e, --exclude                    Excluding stories name rule.                                    [array] [default: []]
      --delay                      Waiting time [msec] before screenshot for each story.           [number] [default: 0]
  -V, --viewport                   Viewport.                                              [array] [default: ["800x600"]]
      --disableCssAnimation        Disable CSS animation and transition.                       [boolean] [default: true]
      --disableWaitAssets          Disable waiting for requested assets                       [boolean] [default: false]
      --silent                                                                                [boolean] [default: false]
      --verbose                                                                               [boolean] [default: false]
      --serverCmd                  Command line to launch Storybook server.                       [string] [default: ""]
<<<<<<< HEAD
      --serverTimeout              Timeout [msec] for starting Storybook server.               [number] [default: 20000]
      --shard                      The sharding options for this run. In the format <shardNumber>/<totalShards>.
                                   <shardNumber> is a number between 1 and <totalShards>. <totalShards> is the total
                                   number of computers working.                                [string] [default: "1/1"]
=======
      --serverTimeout              Timeout [msec] for starting Storybook server.               [number] [default: 60000]
>>>>>>> 62bcea33
      --captureTimeout             Timeout [msec] for capture a story.                          [number] [default: 5000]
      --captureMaxRetryCount       Number of count to retry to capture.                            [number] [default: 3]
      --metricsWatchRetryCount     Number of count to retry until browser metrics stable.       [number] [default: 1000]
      --viewportDelay              Delay time [msec] between changing viewport and capturing.    [number] [default: 300]
      --reloadAfterChangeViewport  Whether to reload after viewport changed.                  [boolean] [default: false]
      --stateChangeDelay           Delay time [msec] after changing element's state.               [number] [default: 0]
      --listDevices                List available device descriptors.                         [boolean] [default: false]
  -C, --chromiumChannel            Channel to search local Chromium. One of "puppeteer", "canary", "stable", "*"
                                                                                                 [string] [default: "*"]
      --chromiumPath               Executable Chromium path.                                      [string] [default: ""]
      --puppeteerLaunchConfig      JSON string of launch config for Puppeteer.
               [string] [default: "{ "args": ["--no-sandbox", "--disable-setuid-sandbox", "--disable-dev-shm-usage"] }"]

Examples:
  storycap http://localshot:9009
  storycap http://localshot:9009 -V 1024x768 -V 320x568
  storycap http://localshot:9009 -i "some-kind/a-story"
  storycap http://example.com/your-storybook -e "**/default" -V iPad
  storycap --serverCmd "start-storybook -p 3000" http://localshot:3000

```

<!-- endinject -->

## Multiple PNGs from 1 story

By default, storycap generates 1 screenshot image from 1 story. Use `variants` if you want multiple PNGs(e.g. viewports, element's states variation, etc...) for 1 story.

### Basic usage

For example:

```js
import React from 'react';
import MyComponent from './MyButton';

export default {
  title: 'MyButton',
};

export const normal = () => <MyButton />;
normal.story = {
  parameters: {
    screenshot: {
      variants: {
        hovered: {
          hover: 'button.my-button',
        },
      },
    },
  },
};
```

The above configuration generates 2 PNGs:

- `MyButton/normal.png`
- `MyButton/normal_hovered.png`

The variant key, `hovered` in the above example, is used as suffix of the generated PNG file name. And the almost all `ScreenshotOptions` fields are available as fields of variant value.

**Note:** `variants` itself and `viewports` are prohibited as variant's field.

### Variants composition

You can composite multiple variants via `extends` field.

```js
normal.story = {
  parameters: {
    screenshot: {
      variants: {
        small: {
          viewport: 'iPhone 5',
        },
        hovered: {
          extends: 'small',
          hover: 'button.my-button',
        },
      },
    },
  },
};
```

The above example generates the following:

- `MyButton/normal.png` (default
- `MyButton/normal_small.png` (derived from the `small` variant
- `MyButton/normal_hovered.png` (derived from the `hovered` variant
- `MyButton/normal_small_hovered.png` (derived from the `hovered` and `small` variant

**Note:** You can extend some viewports with keys of `viewports` option because the `viewports` field is expanded to variants internally.

### Parallelisation across multiple computers

To process more stories in parallel across multiple computers, the `shard` argument can be used.

The `shard` argument is a string of the format: `<shardNumber>/<totalShards>`. `<shardNumber>` is a number between 1 and `<totalShards>`, inclusive. `<totalShards>` is the total number of computers running the execution.

For example, a run with `--shard 1/1` would be considered the default behaviour on a single computer. Two computers each running `--shard 1/2` and `--shard 2/2` respectively would split the stories across two computers.

Stories are distributed across shards in a round robin fashion when ordered by their ID. If a series of stories 'close together' are slower to screenshot than others, they should be distributed evenly.

## Tips

### Run with Docker

Use [regviz/node-xcb](https://cloud.docker.com/u/regviz/repository/docker/regviz/node-xcb).

Or create your Docker base image such as:

```Dockerfile
FROM node:12

RUN apt-get update -y
RUN apt-get install -yq gconf-service libasound2 libatk1.0-0 libc6 libcairo2 libcups2 libdbus-1-3 \
    libexpat1 libfontconfig1 libgcc1 libgconf-2-4 libgdk-pixbuf2.0-0 libglib2.0-0 libgtk-3-0 libnspr4 \
    libpango-1.0-0 libpangocairo-1.0-0 libstdc++6 libx11-6 libx11-xcb1 libxcb1 libxcomposite1 \
    libxcursor1 libxdamage1 libxext6 libxfixes3 libxi6 libxrandr2 libxrender1 libxss1 libxtst6 \
    ca-certificates fonts-liberation libappindicator1 libnss3 lsb-release xdg-utils wget
```

### Full control the screenshot timing

Sometimes you may want to full-manage the timing of performing screenshot.
Use the `waitFor` option if you think so. This string parameter should points a global function to return `Promise`.

For example, the following setting tells storycap to wait for resolving of `fontLoading`:

```html
<!-- ./storybook/preview-head.html -->
<link rel="preload" href="/some-heavy-asset.woff" as="font" onload="this.setAttribute('loaded', 'loaded')" />
<script>
  function fontLoading() {
    const loaded = () => !!document.querySelector('link[rel="preload"][loaded="loaded"]');
    if (loaded()) return Promise.resolve();
    return new Promise((resolve, reject) => {
      const id = setInterval(() => {
        if (!loaded()) return;
        clearInterval(id);
        resolve();
      }, 50);
    });
  }
</script>
```

```js
/* .storybook/config.js */
import { addParameters, addDecorator } from '@storybook/react';
import { withScreenshot } from 'storycap';

addDecorator(withScreenshot);
addParameters({
  screenshot: {
    waitFor: 'fontLoading',
  },
});
```

## Chromium version

Since v3.0.0, Storycap does not use Puppeteer directly. Instead, Storycap searches Chromium binary in the following order:

1. Installed Puppeteer package (if you installed explicitly)
1. Canary Chrome installed locally
1. Stable Chrome installed locally

You can change search channel with `--chromiumChannel` option or set executable Chromium file path with `--chromiumPath` option.

## Storybook compatibility

### Storybook versions

Storycap is tested with the followings versions:

- Simple mode:
  - [x] Storybook v5.x
  - [x] Storybook v6.x
- Managed mode:
  - [x] Storybook v5.x
  - [x] Storybook v6.x

See also packages in `examples` directory.

### UI frameworks

Storycap (with both simple and managed mode) is agnostic for specific UI frameworks(e.g. React, Angular, Vue.js, etc...). So you can use it with Storybook with your own favorite framework :smile: .

## Migration

See [migration guide](./MIGRATION.md) if you already use [storybook-chrome-screenshot](https://www.npmjs.com/package/storybook-chrome-screenshot) or [zisui](https://www.npmjs.com/package/zisui).

## How it works

Storycap accesses the launched page using [Puppeteer][puppeteer].

<!--
## Examples

- [tsuyoshiwada/scs-with-reg-viz](https://github.com/tsuyoshiwada/scs-with-reg-viz) : A example repository of visual regression test using storycap and reg-suit.
- [Quramy/angular-sss-demo](https://github.com/Quramy/angular-sss-demo) : Storybook, Screenshot, and Snapshot testing for Angular
- [viswiz-io/viswiz-tutorial-storybook](https://github.com/viswiz-io/viswiz-tutorial-storybook) : A tutorial repository for setting up visual regression testing with VisWiz.io
-->

## TODO

The following tasks remain. Contributes are welcome :smiley:

- [x] Upgrade v2
- [x] Extract crawler as a NPM package.
- [ ] More unit testing.
- [ ] Capture with JS/CSS coverages.

## Contributing

See [CONTRIBUTING.md](./CONTRIBUTING.md).

## License

[MIT © reg-viz](./LICENSE)<|MERGE_RESOLUTION|>--- conflicted
+++ resolved
@@ -361,14 +361,10 @@
       --silent                                                                                [boolean] [default: false]
       --verbose                                                                               [boolean] [default: false]
       --serverCmd                  Command line to launch Storybook server.                       [string] [default: ""]
-<<<<<<< HEAD
-      --serverTimeout              Timeout [msec] for starting Storybook server.               [number] [default: 20000]
+      --serverTimeout              Timeout [msec] for starting Storybook server.               [number] [default: 60000]
       --shard                      The sharding options for this run. In the format <shardNumber>/<totalShards>.
                                    <shardNumber> is a number between 1 and <totalShards>. <totalShards> is the total
                                    number of computers working.                                [string] [default: "1/1"]
-=======
-      --serverTimeout              Timeout [msec] for starting Storybook server.               [number] [default: 60000]
->>>>>>> 62bcea33
       --captureTimeout             Timeout [msec] for capture a story.                          [number] [default: 5000]
       --captureMaxRetryCount       Number of count to retry to capture.                            [number] [default: 3]
       --metricsWatchRetryCount     Number of count to retry until browser metrics stable.       [number] [default: 1000]

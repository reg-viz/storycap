# Storybook Chrome Screenshot Addon

[storybook]: https://github.com/storybooks/storybook
[puppeteer]: https://github.com/GoogleChrome/puppeteer

![DEMO](https://raw.githubusercontent.com/tsuyoshiwada/storybook-chrome-screenshot/artwork/demo.gif)

[![npm](https://img.shields.io/npm/v/storybook-chrome-screenshot.svg?style=flat-square)](https://www.npmjs.com/package/storybook-chrome-screenshot)
[![CircleCI](https://img.shields.io/circleci/project/github/tsuyoshiwada/storybook-chrome-screenshot/master.svg?style=flat-square)](https://circleci.com/gh/tsuyoshiwada/storybook-chrome-screenshot)
[![David](https://img.shields.io/david/tsuyoshiwada/storybook-chrome-screenshot.svg?style=flat-square)](https://david-dm.org/tsuyoshiwada/storybook-chrome-screenshot)

> A [Storybook][storybook] Addon, Save the screenshot image of your stories :camera: via [Puppeteer][puppeteer].

`storybook-chrome-screenshot` takes a screenshot and saves it.  
It is primarily responsible for image generation necessary for Visual Testing such as `reg-viz`.

## Table of Contents

- [Features](#features)
- [How it works](#how-it-works)
- [Getting Started](#getting-started)
  - [Installation](#installation)
  - [Register Addon](#register-addon)
  - [Register initialization process](#register-initialization-process)
  - [Setup your stories](#setup-your-stories)
    - [React](#react)
    - [Angular](#angular)
    - [Vue.js](#vuejs)
  - [Run `storybook-chrome-screenshot` Command](#run-storybook-chrome-screenshot-command)
  - [Support for addDecorator](#support-for-adddecorator)
- [API](#api)
  - [initScreenshot()](#initscreenshot)
  - [withScreenshot(options = {})](#withscreenshotoptions--)
  - [setScreenshotOptions(options = {})](#setscreenshotoptionsoptions--)
  - [getScreenshotOptions()](#getscreenshotoptions)
- [Command Line Options](#command-line-options)
- [Tips](#tips)
  - [Disable component animation](#disable-component-animation)
- [Examples](#examples)
- [TODO](#todo)
- [Contribute](#contribute)
  - [Development](#development)
    - [`npm run test`](#npm-run-test)
    - [`npm run build`](#npm-run-build)
- [License](#license)

## Features

- :camera: Take screenshots of each stories. via [Puppeteer][puppeteer].
- :rocket: Provide flexible screenshot shooting options.
- :tada: Supports the following framework / View framework.
  - [React](https://github.com/facebook/react/)
  - [Angular](https://github.com/angular/angular)
  - [Vue.js](https://github.com/vuejs/vue)

## How it works

`storybook-chrome-screenshot` executes [Storybook][storybook] in a child process and accesses the launched page using [Puppeteer][puppeteer]. It is a very simple mechanism.  
For that reason, you can easily shoot screenshots by simply creating a story that works with the browser.

## Getting Started

It is very easy to introduce `storybook-chrome-screenshot` in your project.

### Installation

First install `storybook-chrome-screenshot`.

```bash
$ npm install --save-dev storybook-chrome-screenshot
```

> **Note:** Please do not use globally but let it operate locally.

### Register Addon

Next, register Addon.

**.storybook/addons.js**

```javascript
// Other addons...
import 'storybook-chrome-screenshot/register';
```

### Register initialization process

Add [initScreenshot](#initscreenshot) decorator. It has to be **before** the first [withScreenshot](#withscreenshotoptions--) decorator. Addon uses it to catch the finish of the components' rendering.

**Example: .storybook/config.js**

```javascript
import { addDecorator } from '@storybook/react';
import { initScreenshot } from 'storybook-chrome-screenshot';

addDecorator(initScreenshot());
```

### Setup your stories

Create a story with [withScreenshot](#withscreenshotoptions--).

#### React

```javascript
import React from 'react';
import { storiesOf } from '@storybook/react';
import { withScreenshot } from 'storybook-chrome-screenshot';
import Button from './Button';

storiesOf('Button', module).add('with text', withScreenshot()(() => <Button>Text</Button>));
```

#### Angular

This function works well even if you use Angular:

```javascript
import { storiesOf } from '@storybook/angular';
import { withScreenshot } from 'storybook-chrome-screenshot';
import { MyButtonComponent } from '../src/app/my-button/my-button.component';

storiesOf('Button', module).add(
  'with custom label',
  withScreenshot()(() => ({
    component: MyButtonComponent,
    props: {
      text: 'Text'
    }
  }))
);
```

#### Vue.js

Of course, Vue.js works the same way:

```javascript
import { storiesOf } from '@storybook/vue';
import { withScreenshot } from 'storybook-chrome-screenshot';
import MyButton from './Button.vue';

storiesOf('MyButton', module)
  .add(
    'pre-registered component',
    withScreenshot()(() => ({
      template: '<my-button :rounded="true">A Button with rounded edges</my-button>'
    }))
  )
  .add(
    'template + component',
    withScreenshot()(() => ({
      components: { MyButton },
      template: '<my-button>Button rendered in a template</my-button>'
    }))
  )
  .add(
    'render + component',
    withScreenshot()(() => ({
      render: (h) => h(MyButton, { props: { color: 'pink' } }, ['renders component: MyButton'])
    }))
  );
```

### Run `storybook-chrome-screenshot` Command

Open `package.json` and add a `screenshot` script for run `storybook-chrome-screenshot` command.

```json
{
  "scripts": {
    "screenshot": "storybook-chrome-screenshot -p 9001 -c .storybook"
  }
}
```

> **Note:** Parameters such as ports and configuration files should match the parameters of the `Storybook` you are currently using.

After that, just run the `npm run screenshot` command, shotting a component wrapped with [withScreenshot](#withscreenshotoptions--) and save the images.

```bash
$ npm run screenshot
```

### Support for addDecorator

Or by using `addDecorator()`, it is possible to shotting all the decorated stories.

```javascript
import { storiesOf } from '@storybook/react';
import { withScreenshot } from 'storybook-chrome-screenshot';

storiesOf('Button', module)
  .addDecorator(
    withScreenshot({
      /* ...options */
    })
  )
  .add('with primary', () => <Button primary>Primary Button</Button>)
  .add('with secondary', () => <Button secondary>Secondary Button</Button>);
```

## API

### initScreenshot()

This decorator has to be added to every story. Addon uses it to understand when story's rendering is finished.

**Important!.** `initScreenshot` has to be added before the first [withScreenshot](#withscreenshotoptions--).

**Example: .storybook/config.js**

```javascript
import { addDecorator } from '@storybook/react';
import { initScreenshot } from 'storybook-chrome-screenshot';

addDecorator(initScreenshot());
```

### withScreenshot(options = {})

Notify [Puppeteer][puppeteer] of the story wrapped in this function and let it recognize it as the target of the screenshot.

The following objects of `options` can be specified.

```javascript
{
  namespace: 'global',    // namespace for your screenshots. It is using in the filenames, e.g.  Button-with-primary_global.png
  delay: 0,               // Delay milliseconds when shooting screenshots
  waitFor: '',            // User defined trigger function name to shoot screenshots. See "Full control the screenshot timing" section below.
  viewport: {             // Browser's viewport when shooting screenshots. (See: https://github.com/GoogleChrome/puppeteer/blob/master/docs/api.md#pagesetviewportviewport)
    width: 1024,
    height: 768,
    deviceScaleFactor: 1,
    isMobile: false,
    hasTouch: false,
    isLandscape: false,
  },
  filePattern: '{kind}-{story}-{knobs}_{ns}-{vp}' // file pattern, combined from kind, story name, used knobs, namespace and viewport
}
```

Also, By passing the `array` to `viewport`, you can easily shoot multiple Viewports.

```javascript
{
  viewport: [
    // Mobile
    {
      width: 300,
      height: 420,
      isMobile: true,
      hasTouch: true,
    },
    // Tablet
    {
      width: 768,
      height: 800,
      isMobile: true,
      hasTouch: true,
    },
    // Desktop
    {
      width: 1024,
      height: 768,
    },
  ],
}
```

### setScreenshotOptions(options = {})

Sets the default value of the option used with [withScreenshot()](#withscreenshotoptions--).  
It is useful for changing Viewport of all stories.

**Example: .storybook/config.js**

```javascript
import { setScreenshotOptions } from 'storybook-chrome-screenshot';

setScreenshotOptions({
  viewport: {
    width: 768,
    height: 400,
    deviceScaleFactor: 2
  }
});
```

### getScreenshotOptions()

Get the current option used with [withScreenshot()](#withscreenshotoptions--).

```javascript
import { getScreenshotOptions } from 'storybook-chrome-screenshot';

console.log(getScreenshotOptions());
// => Current screenshot options...
```

## Command Line Options

```bash
$ $(npm bin)/storybook-chrome-screenshot --help

  Usage: storybook-chrome-screenshot [options]


  Options:

    -V, --version                    output the version number
    -p, --port [number]              Storybook server port. (default: 9001)
    -h, --host [string]              Storybook server host. (default: localhost)
    -s, --static-dir <dir-names>     Directory where to load static files from.
    -c, --config-dir [dir-name]      Directory where to load Storybook configurations from. (default: .storybook)
    -o, --output-dir [dir-name]      Directory where screenshot images are saved. (default: __screenshots__)
    --parallel [number]              Number of Page Instances of Puppeteer to be activated when shooting screenshots. (default: 4)
    --filter-kind [regexp]           Filter of kind with RegExp. (example: "Button$")
    --filter-story [regexp]          Filter of story with RegExp. (example: "^with\s.+$")
    --inject-files <file-names>      Path to the JavaScript file to be injected into frame. (default: )
    --browser-timeout [number]       Timeout milliseconds when Puppeteer opens Storybook. (default: 30000)
    --puppeteer-launch-config [json] JSON string of launch config for Puppeteer. (default: {"args":["--no-sandbox","--disable-setuid-sandbox", "--disable-dev-shm-usage"]})
    --silent                         Suppress standard output.
    --debug                          Enable debug mode.
    -h, --help                       output usage information
```

## Tips

### Disable component animation

When shooting screenshots, you may want to disable component animation. In this case it is easiest to inject Script using the `--inject-files` option.

You can create `./disable-animation.js` and disable CSS Animation with the next snippet.

```javascript
(() => {
  const $iframe = document.getElementById('storybook-preview-iframe');
  const $doc = $iframe.contentDocument;
  const $style = $doc.createElement('style');

  $style.innerHTML = `* {
    transition: none !important;
    animation: none !important;
  }`;

  $doc.body.appendChild($style);
})();
```

Pass the created file to the `--inject-files` option.

```bash
$ $(npm bin)/storybook-chrome-screenshot --inject-files ./disable-animation.js [...more options]
```

<<<<<<< HEAD
### Full control the screenshot timing

Sometimes you may want to full-manage the timing of performing screenshot.
Use the `waitFor` option if you think so. This string parameter should points a global function to return `Promise`.

For example, the following setting makes the screenshot function wait for firing of `fontLoading`:

```html
<!-- ./storybook/preview-head.html -->
<link rel="preload" href="/some-heavy-asset.woff" as="font" onload="this.setAttribute('loaded', 'loaded')">
<script>
function fontLoading() {
  const loaded = () => !!document.querySelector('link[rel="preload"][loaded="loaded"]');
  if (loaded()) return Promise.resolve();
  return new Promise((resolve, reject) => {
    const id = setInterval(() => {
      if (!loaded()) return;
      clearInterval(id);
      resolve();
    }, 50);
  });
}
</script>
```

```javascript
import { setScreenshotOptions } from 'storybook-chrome-screenshot';

setScreenshotOptions({
  waitFor: 'fontLoading',
});
```


=======
>>>>>>> 1dd33a1a
## Examples

- [tsuyoshiwada/scs-with-reg-viz](https://github.com/tsuyoshiwada/scs-with-reg-viz) : A example repository of visual regression test using storybook-chrome-screenshot and reg-suit.
- [Quramy/angular-sss-demo](https://github.com/Quramy/angular-sss-demo) : Storybook, Screenshot, and Snapshot testing for Angular
- [viswiz-io/viswiz-tutorial-storybook](https://github.com/viswiz-io/viswiz-tutorial-storybook) : A tutorial repository for setting up visual regression testing with VisWiz.io

## TODO

The following tasks remain. Contributes are welcome :smiley:

- [x] Global Options.
- [x] ~~Shooting at an arbitrary timing.~~ (No plan for support)
- [x] Support for [Angular](https://angular.io).
- [x] Support for [Vue.js](https://github.com/vuejs/vue).
- [ ] More unit testing.

## Contribute

1.  Fork it!
1.  Create your feature branch: `git checkout -b my-new-feature`
1.  Commit your changes: `git commit -am 'Add some feature'`
1.  Push to the branch: `git push origin my-new-feature`
1.  Submit a pull request :muscle:

Bugs, feature requests and comments are more than welcome in the [issues](https://github.com/tsuyoshiwada/storybook-chrome-screenshot/issues).

### Development

We will develop using the following npm scripts.

#### `npm run test`

We will run Lint, unit test, E2E test in order.  
Each test can also be executed individually with the following command.

```bash
# Run TSLint
$ npm run test:lint

# Run unit test using Jest
$ npm run test:unit

# Run E2E test
$ npm run test:e2e

# Run unit tests in watch mode
$ npm run test:watch
```

#### `npm run build`

Compile the source code written in TypeScript.

## License

[MIT © tsuyoshiwada](./LICENSE)<|MERGE_RESOLUTION|>--- conflicted
+++ resolved
@@ -354,7 +354,6 @@
 $ $(npm bin)/storybook-chrome-screenshot --inject-files ./disable-animation.js [...more options]
 ```
 
-<<<<<<< HEAD
 ### Full control the screenshot timing
 
 Sometimes you may want to full-manage the timing of performing screenshot.
@@ -388,9 +387,6 @@
 });
 ```
 
-
-=======
->>>>>>> 1dd33a1a
 ## Examples
 
 - [tsuyoshiwada/scs-with-reg-viz](https://github.com/tsuyoshiwada/scs-with-reg-viz) : A example repository of visual regression test using storybook-chrome-screenshot and reg-suit.
